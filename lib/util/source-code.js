--- conflicted
+++ resolved
@@ -145,15 +145,9 @@
     // create token store methods
     const tokenStore = new TokenStore(ast.tokens, ast.comments);
 
-<<<<<<< HEAD
-    this.getTokenOrCommentBefore = tokensAndCommentsStore.getTokenBefore;
-    this.getTokenOrCommentAfter = tokensAndCommentsStore.getTokenAfter;
-    this.getTokenOrCommentByRangeStart = tokensAndCommentsStore.getTokenByRangeStart;
-=======
     for (const methodName of TokenStore.PUBLIC_METHODS) {
         this[methodName] = tokenStore[methodName].bind(tokenStore);
     }
->>>>>>> c7e64f30
 
     // don't allow modification of this object
     Object.freeze(this);
